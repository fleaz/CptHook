FROM alpine
LABEL maintainer mail@fleaz.me

RUN apk add --no-cache ca-certificates
<<<<<<< HEAD
COPY templates/ /templates
COPY webhook-gateway /
=======
COPY templates/ /
COPY CptHook /
>>>>>>> 401d3257
EXPOSE 8086
CMD ["/CptHook"]<|MERGE_RESOLUTION|>--- conflicted
+++ resolved
@@ -2,12 +2,7 @@
 LABEL maintainer mail@fleaz.me
 
 RUN apk add --no-cache ca-certificates
-<<<<<<< HEAD
 COPY templates/ /templates
-COPY webhook-gateway /
-=======
-COPY templates/ /
 COPY CptHook /
->>>>>>> 401d3257
 EXPOSE 8086
 CMD ["/CptHook"]