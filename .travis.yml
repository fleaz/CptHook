---
language: go
go:
  - "1.10"

env:
  global:
<<<<<<< HEAD
    - IMAGE="fleaz/webhook-gateway"

services:
  - docker
=======
    - REPO="fleaz/CptHook"
    - COMMIT=${TRAVIS_COMMIT::8}
>>>>>>> 401d3257

before_install:
  - curl https://raw.githubusercontent.com/golang/dep/master/install.sh | sh  
  - dep ensure

script:
  - cp config.yml.example config.yml
  - go test
  - CGO_ENABLED="0" GOARCH="amd64" GOOS="linux" go build -a -installsuffix cgo -o CptHook

deploy:
  - provider: script
    skip_cleanup: true
    script: bash scripts/deploy.sh
    on:
      branch: master<|MERGE_RESOLUTION|>--- conflicted
+++ resolved
@@ -5,15 +5,8 @@
 
 env:
   global:
-<<<<<<< HEAD
-    - IMAGE="fleaz/webhook-gateway"
-
-services:
-  - docker
-=======
     - REPO="fleaz/CptHook"
     - COMMIT=${TRAVIS_COMMIT::8}
->>>>>>> 401d3257
 
 before_install:
   - curl https://raw.githubusercontent.com/golang/dep/master/install.sh | sh  
