package main

import (
	"crypto/tls"
	"crypto/x509"
	"io/ioutil"
	"strings"
	"time"

	log "github.com/sirupsen/logrus"

	"github.com/lrstanley/girc"
	"github.com/spf13/viper"
)

var client *girc.Client

func ircConnection(config *viper.Viper, channelList []string) {
	clientConfig := girc.Config{
		Server: config.GetString("host"),
		Port:   config.GetInt("port"),
		Nick:   config.GetString("nickname"),
		User:   config.GetString("nickname"),
	}

	if config.IsSet("auth") {
		auth := config.Sub("auth")

		switch auth.GetString("method") {
		case "SASL-Plain":
			clientConfig.SASL = &girc.SASLPlain{
				User: auth.GetString("username"),
				Pass: auth.GetString("password"),
			}

		case "SASL-External":
			clientConfig.SASL = &girc.SASLExternal{
				Identity: auth.GetString("identity"),
			}

		default:
			panic("Unsupported authentication method")
		}
	}

	if config.IsSet("ssl") {
		// Enable / Disable SSL
		config.SetDefault("ssl.enabled", true)
		clientConfig.SSL = config.GetBool("ssl.enabled")

		clientConfig.TLSConfig = &tls.Config{
			ServerName: config.GetString("host"),
		}

		// Configure server certificate
		if cafile := config.GetString("ssl.cafile"); cafile != "" {
			caCert, err := ioutil.ReadFile(cafile)
			if err != nil {
				log.Fatal(err)
			}

			clientConfig.TLSConfig.RootCAs = x509.NewCertPool()
			clientConfig.TLSConfig.RootCAs.AppendCertsFromPEM(caCert)
		}

		// Configure client certificate
		if config.IsSet("ssl.client_cert") {
			certfile := config.GetString("ssl.client_cert.certfile")
			keyfile := config.GetString("ssl.client_cert.keyfile")

			cert, err := tls.LoadX509KeyPair(certfile, keyfile)
			if err != nil {
				log.Fatalf("Invalid client certificate: %s", err)
			}

			clientConfig.TLSConfig.Certificates = []tls.Certificate{cert}
		}
	}

	client = girc.New(clientConfig)

	client.Handlers.Add(girc.CONNECTED, func(c *girc.Client, e girc.Event) {
		for _, name := range channelList {
			joinChannel(name)
		}
	})

	// Start thread to process message queue
	go channelReceiver()

	for {
		if err := client.Connect(); err != nil {
			log.Warnf("Connection to %s terminated: %s", client.Server(), err)
			log.Warn("Reconnecting to in 30 seconds...")
			time.Sleep(30 * time.Second)
		}
	}

}

func channelReceiver() {
	log.Info("ChannelReceiver started")

	for elem := range inputChannel {
		log.Debug("Took IRC event out of channel.")
		joinChannel(elem.Channel)
		for _, message := range elem.Messages {
			client.Cmd.Message(elem.Channel, message)
		}
	}
}

func joinChannel(newChannel string) {
	for _, channelName := range client.ChannelList() {
		if strings.Compare(newChannel, channelName) == 0 {
			return
		}
	}
<<<<<<< HEAD
	fmt.Printf("Need to join new channel %q\n", newChannel)
=======

	log.WithFields(log.Fields{
		"channel": newChannel,
	}).Debug("Need to join new channel")

>>>>>>> 2b84cd42
	client.Cmd.Join(newChannel)
}<|MERGE_RESOLUTION|>--- conflicted
+++ resolved
@@ -116,14 +116,10 @@
 			return
 		}
 	}
-<<<<<<< HEAD
-	fmt.Printf("Need to join new channel %q\n", newChannel)
-=======
 
 	log.WithFields(log.Fields{
 		"channel": newChannel,
 	}).Debug("Need to join new channel")
 
->>>>>>> 2b84cd42
 	client.Cmd.Join(newChannel)
 }