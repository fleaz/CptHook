builds:
<<<<<<< HEAD
- env:
    - CGO_ENABLED=0
  goos:
    - linux
    - darwin
  goarch:
    - amd64
    - arm64
=======
  - env:
      - CGO_ENABLED=0
    goos:
      - linux
      - darwin
    goarch:
      - amd64
      - arm64
>>>>>>> 8a45cb83

archives:
  - replacements:
      linux: Linux
      amd64: x86_64
    files:
      - LICENSE
      - cpthook.yml.example

checksum:
  name_template: "checksums.txt"

snapshot:
  name_template: "{{ .Tag }}-next"

changelog:
  sort: asc
  filters:
    exclude:
<<<<<<< HEAD
    - '^docs:'
    - '^test_data:'
=======
      - "^docs:"
      - "^test_data:"
>>>>>>> 8a45cb83
<|MERGE_RESOLUTION|>--- conflicted
+++ resolved
@@ -1,14 +1,4 @@
 builds:
-<<<<<<< HEAD
-- env:
-    - CGO_ENABLED=0
-  goos:
-    - linux
-    - darwin
-  goarch:
-    - amd64
-    - arm64
-=======
   - env:
       - CGO_ENABLED=0
     goos:
@@ -17,7 +7,6 @@
     goarch:
       - amd64
       - arm64
->>>>>>> 8a45cb83
 
 archives:
   - replacements:
@@ -37,10 +26,5 @@
   sort: asc
   filters:
     exclude:
-<<<<<<< HEAD
-    - '^docs:'
-    - '^test_data:'
-=======
       - "^docs:"
-      - "^test_data:"
->>>>>>> 8a45cb83
+      - "^test_data:"