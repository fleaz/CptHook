<<<<<<< HEAD
# webhook-gateway
=======
# CptHook
Receive webhooks from different applications and post them to different IRC channels
>>>>>>> 401d3257

After writing a webhook receiver for both Prometheus and Gitlab, to post notifications to
an IRC channel, I decided to merge the code an build something more generic. Many applications
have webhooks which get triggered on an event and HTTP POST a bunch of json to you. Handling this
is nearly identical all the time:
  1. Read some config from a file (e.g. list of IRC channels) 
  2. Provide HTTP endpoint to receive webhooks
  3. Validate and parse the received json
  4. Construct a message
  5. Take the message from `4`and write it to the IRC channels defined in `1`
 
The points `3` and `4` get handled by the specific modules. All the other points are generic
and can be reused for every module.

## Installation
Local installation
```
cp config.yml.example config.yml
dep ensure
go build
go run
```
or use the prebuild Dockercontainer
```
cp config.yml.example config.yml
docker run --rm -it -v $(pwd)/config.yml:/config.yml -v 8086:8086 fleaz/webhook-gw
```

## Modules
When you want to create a new module, e.g. 'Foo' you have to do three things:
  - Add a section 'foo' to the `config.yml.example`. Everything under `config.foo` will be provided to your module
  - Add the '/foo' endpoint to the `main.go` file
  - Create a `foo.go` file in the `main` package and provide a handler function

### Status
This will soon be used to have a small web interface to show e.g. the last received webhooks.

### Prometheus
Receives webhooks from Alertmanager.

### Gitlab
Receives webhooks from Gitlab. Currently not all types are implemented!<|MERGE_RESOLUTION|>--- conflicted
+++ resolved
@@ -1,9 +1,5 @@
-<<<<<<< HEAD
-# webhook-gateway
-=======
 # CptHook
 Receive webhooks from different applications and post them to different IRC channels
->>>>>>> 401d3257
 
 After writing a webhook receiver for both Prometheus and Gitlab, to post notifications to
 an IRC channel, I decided to merge the code an build something more generic. Many applications
